--- conflicted
+++ resolved
@@ -329,9 +329,5 @@
     </footer>
 
     <script src="../js/script.js"></script>
-<<<<<<< HEAD
 </body>
-=======
-</body>
-</html>
->>>>>>> ecda7196
+</html>