--- conflicted
+++ resolved
@@ -365,9 +365,5 @@
     </footer>
 
     <script src="../js/script.js?v=navharden_1756001200"></script>
-<<<<<<< HEAD
 </body>
-=======
-</body>
-</html>
->>>>>>> ecda7196
+</html>